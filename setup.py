--- conflicted
+++ resolved
@@ -12,20 +12,12 @@
     history = history_file.read()
 
 requirements = [
-<<<<<<< HEAD
-    "imageio==2.6.1",
-    "numpy==1.17.3",
-    "matplotlib==3.3.1",
-    "scikit-image==0.16.2",
-    "untangle==1.1.1",
-    "scipy"
-=======
     "imageio",
     "numpy",
     "matplotlib",
     "seaborn",
     "scikit-image"
->>>>>>> b7d08278
+    "scipy"
 ]
 
 setup_requirements = ["pytest-runner"]
